--- conflicted
+++ resolved
@@ -113,19 +113,11 @@
     });
 
     it('Should print out a error message when status is not 200.', async function () {
-<<<<<<< HEAD
-        const [command] = createCloudSdkAPIStub(
-            sinon,
-            new EnableRequestLogsCommand(['--cicd'], null),
-            stubbedErrorMethods
-        );
-=======
       const [command] = createCloudSdkAPIStub(
         sinon,
         new EnableRequestLogsCommand([], null),
         stubbedErrorMethods
       );
->>>>>>> 2da54884
       try {
         await command.run();
         assert.fail('Command should have failed with an exception');
@@ -138,19 +130,11 @@
     });
 
     it('Should catch a throw and print out a error message.', async function () {
-<<<<<<< HEAD
-        const [command] = createCloudSdkAPIStub(
-            sinon,
-            new EnableRequestLogsCommand(['--cicd'], null),
-            stubbedThrowErrorMethods
-        );
-=======
       const [command] = createCloudSdkAPIStub(
         sinon,
         new EnableRequestLogsCommand([], null),
         stubbedThrowErrorMethods
       );
->>>>>>> 2da54884
       try {
         await command.run();
         assert.fail('Command should have failed with an exception');
