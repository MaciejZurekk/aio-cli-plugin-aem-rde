const assert = require('assert');
const sinon = require('sinon').createSandbox();
const RequestLogsCommand = require('../../../../../../src/commands/aem/rde/inspect/request-logs');
const { cli } = require('../../../../../../src/lib/base-command.js');
const {
  setupLogCapturing,
  createCloudSdkAPIStub,
} = require('../../../../../util.js');
const chalk = require('chalk');

const errorObj = Object.assign(
  {},
  {
    status: 404,
    statusText: 'Test error message.',
  }
);

const stubbedThrowErrorMethod = () => {
  throw new Error(errorObj.statusText);
};

const stubbedMethods = {
  getRequestLog: () =>
    Object.assign(
      {},
      {
        status: 200,
        json: () =>
          Object.assign(
            {},
            {
              id: '0',
              method: 'HEAD',
              path: '/libs/test.html',
              log: ['log bla bli blu'],
              'sling-request-log': [
                '      0 TIMER_START{Request Processing}',
                '      0 COMMENT timer_end format is {<elapsed microseconds>,<timer name>} <optional message>',
                '      3 LOG Method=HEAD, PathInfo=null',
              ],
            }
          ),
      }
    ),

  getRequestLogs: () =>
    Object.assign(
      {},
      {
        status: 200,
        json: () =>
          Object.assign(
            {},
            {
              status: '200',
              enabled: true,
              names: [{ logger: '', level: 'INFO' }],
              format: '%d{dd.MM.yyyy HH:mm:ss.SSS} *%level* %logger %msg%n',
              includePathPatterns: [],
              items: [
                { id: '0', method: 'GET', path: '/metrics' },
                {
                  id: '1',
                  method: 'HEAD',
                  path: '/libs/login.html',
                },
                { id: '2', method: 'GET', path: '/metrics' },
                {
                  id: '3',
                  method: 'HEAD',
                  path: '/libs/login.html',
                },
              ],
            }
          ),
      }
    ),
};

let command, cloudSdkApiStub;
describe('RequestLogsCommand', function () {
  setupLogCapturing(sinon, cli);

  describe('#getRequestLogs', function () {
    beforeEach(() => {
<<<<<<< HEAD
        [command, cloudSdkApiStub] = createCloudSdkAPIStub(
            sinon,
            new RequestLogsCommand(['--cicd'], null),
            stubbedMethods
=======
      [command, cloudSdkApiStub] = createCloudSdkAPIStub(
        sinon,
        new RequestLogsCommand([], null),
        stubbedMethods
>>>>>>> 2da54884
      );
    });

    it('Should be called exactly once', async function () {
      await command.run();
      assert.equal(cloudSdkApiStub.getRequestLogs.calledOnce, true);
    });

    it('Should produce the correct textual output.', async function () {
      await command.run();
      assert.equal(
        cli.log.getCapturedLogOutput(),
        [
          chalk.bold(' ID                  Method Path             '),
          chalk.bold(' ─────────────────── ────── ──────────────── '),
          ' 0                   GET    /metrics         ',
          ' 1                   HEAD   /libs/login.html ',
          ' 2                   GET    /metrics         ',
          ' 3                   HEAD   /libs/login.html ',
        ].join('\n')
      );
    });

    it('Should have the expected json array result.', async function () {
<<<<<<< HEAD
        const [command] = createCloudSdkAPIStub(
            sinon,
            new RequestLogsCommand(['--cicd', '-o', 'json'], null),
            stubbedMethods
=======
      const [command] = createCloudSdkAPIStub(
        sinon,
        new RequestLogsCommand(['--json'], null),
        stubbedMethods
>>>>>>> 2da54884
      );
      await command.run();
      assert.equal(
        cli.log.getCapturedLogOutput(),
        '[\n' +
          '  {"id":"0","method":"GET","path":"/metrics"},\n' +
          '  {"id":"1","method":"HEAD","path":"/libs/login.html"},\n' +
          '  {"id":"2","method":"GET","path":"/metrics"},\n' +
          '  {"id":"3","method":"HEAD","path":"/libs/login.html"}\n' +
          ']'
      );
    });

    it('Should print out a error message when status is not 200', async function () {
<<<<<<< HEAD
        const [command] = createCloudSdkAPIStub(
            sinon,
            new RequestLogsCommand(['--cicd'], null),
            { ...stubbedMethods, getRequestLogs: () => errorObj }
=======
      const [command] = createCloudSdkAPIStub(
        sinon,
        new RequestLogsCommand([], null),
        { ...stubbedMethods, getRequestLogs: () => errorObj }
>>>>>>> 2da54884
      );
      try {
        await command.run();
        assert.fail('Command should have failed with an exception');
      } catch (e) {
        assert.equal(
          e.message,
          `[RDECLI:UNEXPECTED_API_ERROR] There was an unexpected API error code ${errorObj.status} with message ${errorObj.statusText}. Please, try again later and if the error persists, report it.`
        );
      }
    });

    it('Should catch a throw and print out a error message.', async function () {
<<<<<<< HEAD
        const [command] = createCloudSdkAPIStub(
            sinon,
            new RequestLogsCommand(['--cicd'], null),
            {
                ...stubbedMethods,
                getRequestLogs: stubbedThrowErrorMethod,
            }
=======
      const [command] = createCloudSdkAPIStub(
        sinon,
        new RequestLogsCommand([], null),
        {
          ...stubbedMethods,
          getRequestLogs: stubbedThrowErrorMethod,
        }
>>>>>>> 2da54884
      );
      try {
        await command.run();
        assert.fail('Command should have failed with an exception');
      } catch (e) {
        assert(
          e.message.includes(
            `[RDECLI:INTERNAL_REQUEST_LOGS_ERROR] There was an unexpected error when running request logs command. Please, try again later and if the error persists, report it.`
          )
        );
      }
    });
  });

  describe('#getRequestLog', function () {
    const reqId = '0';
    beforeEach(() => {
<<<<<<< HEAD
        [command, cloudSdkApiStub] = createCloudSdkAPIStub(
            sinon,
            new RequestLogsCommand(['--cicd', reqId], null),
            stubbedMethods
=======
      [command, cloudSdkApiStub] = createCloudSdkAPIStub(
        sinon,
        new RequestLogsCommand([reqId], null),
        stubbedMethods
>>>>>>> 2da54884
      );
    });

    it('Should be called exactly once.', async function () {
      await command.run();
      assert.equal(cloudSdkApiStub.getRequestLog.calledOnce, true);
    });

    it('Should be called with an id argument.', async function () {
      await command.run();
      assert.equal(cloudSdkApiStub.getRequestLog.args[0][1], reqId);
    });

    it('Should produce the correct textual output', async function () {
      await command.run();
      assert.equal(
        cli.log.getCapturedLogOutput(),
        [
          chalk.bold(' ID                  Method Path            '),
          chalk.bold(' ─────────────────── ────── ─────────────── '),
          ' 0                   HEAD   /libs/test.html ',
        ].join('\n')
      );
    });

    it('Should produce the correct json output.', async function () {
<<<<<<< HEAD
        const [command] = createCloudSdkAPIStub(
            sinon,
            new RequestLogsCommand(['--cicd', '0', '-o', 'json'], null),
            stubbedMethods
=======
      const [command] = createCloudSdkAPIStub(
        sinon,
        new RequestLogsCommand(['0', '--json'], null),
        stubbedMethods
>>>>>>> 2da54884
      );

      await command.run();
      assert.equal(
        cli.log.getCapturedLogOutput(),
        '{\n' +
          '  "id": "0",\n' +
          '  "method": "HEAD",\n' +
          '  "path": "/libs/test.html",\n' +
          '  "log": [\n' +
          '    "log bla bli blu"\n' +
          '  ],\n' +
          '  "sling-request-log": [\n' +
          '    "      0 TIMER_START{Request Processing}",\n' +
          '    "      0 COMMENT timer_end format is {<elapsed microseconds>,<timer name>} <optional message>",\n' +
          '    "      3 LOG Method=HEAD, PathInfo=null"\n' +
          '  ]\n' +
          '}'
      );
    });

    it('Should print out a error message when status is not 200.', async function () {
<<<<<<< HEAD
        const [command] = createCloudSdkAPIStub(
            sinon,
            new RequestLogsCommand(['--cicd', '1'], null),
            { ...stubbedMethods, getRequestLog: () => errorObj }
=======
      const [command] = createCloudSdkAPIStub(
        sinon,
        new RequestLogsCommand(['1'], null),
        { ...stubbedMethods, getRequestLog: () => errorObj }
>>>>>>> 2da54884
      );
      try {
        await command.run();
        assert.fail('Command should have failed with an exception');
      } catch (e) {
        assert.equal(
          e.message,
          `[RDECLI:UNEXPECTED_API_ERROR] There was an unexpected API error code ${errorObj.status} with message ${errorObj.statusText}. Please, try again later and if the error persists, report it.`
        );
      }
    });

    it('Should catch a throw and print out a error message.', async function () {
<<<<<<< HEAD
        const [command] = createCloudSdkAPIStub(
            sinon,
            new RequestLogsCommand(['--cicd', '1'], null),
            {
                ...stubbedMethods,
                getRequestLog: stubbedThrowErrorMethod,
            }
=======
      const [command] = createCloudSdkAPIStub(
        sinon,
        new RequestLogsCommand(['1'], null),
        {
          ...stubbedMethods,
          getRequestLog: stubbedThrowErrorMethod,
        }
>>>>>>> 2da54884
      );
      try {
        await command.run();
        assert.fail('Command should have failed with an exception');
      } catch (e) {
        assert(
          e.message.includes(
            `[RDECLI:INTERNAL_REQUEST_LOGS_ERROR] There was an unexpected error when running request logs command. Please, try again later and if the error persists, report it.`
          )
        );
      }
    });
  });
});<|MERGE_RESOLUTION|>--- conflicted
+++ resolved
@@ -84,17 +84,10 @@
 
   describe('#getRequestLogs', function () {
     beforeEach(() => {
-<<<<<<< HEAD
-        [command, cloudSdkApiStub] = createCloudSdkAPIStub(
-            sinon,
-            new RequestLogsCommand(['--cicd'], null),
-            stubbedMethods
-=======
       [command, cloudSdkApiStub] = createCloudSdkAPIStub(
         sinon,
         new RequestLogsCommand([], null),
         stubbedMethods
->>>>>>> 2da54884
       );
     });
 
@@ -119,17 +112,10 @@
     });
 
     it('Should have the expected json array result.', async function () {
-<<<<<<< HEAD
-        const [command] = createCloudSdkAPIStub(
-            sinon,
-            new RequestLogsCommand(['--cicd', '-o', 'json'], null),
-            stubbedMethods
-=======
       const [command] = createCloudSdkAPIStub(
         sinon,
         new RequestLogsCommand(['--json'], null),
         stubbedMethods
->>>>>>> 2da54884
       );
       await command.run();
       assert.equal(
@@ -144,17 +130,10 @@
     });
 
     it('Should print out a error message when status is not 200', async function () {
-<<<<<<< HEAD
-        const [command] = createCloudSdkAPIStub(
-            sinon,
-            new RequestLogsCommand(['--cicd'], null),
-            { ...stubbedMethods, getRequestLogs: () => errorObj }
-=======
       const [command] = createCloudSdkAPIStub(
         sinon,
         new RequestLogsCommand([], null),
         { ...stubbedMethods, getRequestLogs: () => errorObj }
->>>>>>> 2da54884
       );
       try {
         await command.run();
@@ -168,15 +147,6 @@
     });
 
     it('Should catch a throw and print out a error message.', async function () {
-<<<<<<< HEAD
-        const [command] = createCloudSdkAPIStub(
-            sinon,
-            new RequestLogsCommand(['--cicd'], null),
-            {
-                ...stubbedMethods,
-                getRequestLogs: stubbedThrowErrorMethod,
-            }
-=======
       const [command] = createCloudSdkAPIStub(
         sinon,
         new RequestLogsCommand([], null),
@@ -184,7 +154,6 @@
           ...stubbedMethods,
           getRequestLogs: stubbedThrowErrorMethod,
         }
->>>>>>> 2da54884
       );
       try {
         await command.run();
@@ -202,17 +171,10 @@
   describe('#getRequestLog', function () {
     const reqId = '0';
     beforeEach(() => {
-<<<<<<< HEAD
-        [command, cloudSdkApiStub] = createCloudSdkAPIStub(
-            sinon,
-            new RequestLogsCommand(['--cicd', reqId], null),
-            stubbedMethods
-=======
       [command, cloudSdkApiStub] = createCloudSdkAPIStub(
         sinon,
         new RequestLogsCommand([reqId], null),
         stubbedMethods
->>>>>>> 2da54884
       );
     });
 
@@ -239,17 +201,10 @@
     });
 
     it('Should produce the correct json output.', async function () {
-<<<<<<< HEAD
-        const [command] = createCloudSdkAPIStub(
-            sinon,
-            new RequestLogsCommand(['--cicd', '0', '-o', 'json'], null),
-            stubbedMethods
-=======
       const [command] = createCloudSdkAPIStub(
         sinon,
         new RequestLogsCommand(['0', '--json'], null),
         stubbedMethods
->>>>>>> 2da54884
       );
 
       await command.run();
@@ -272,17 +227,10 @@
     });
 
     it('Should print out a error message when status is not 200.', async function () {
-<<<<<<< HEAD
-        const [command] = createCloudSdkAPIStub(
-            sinon,
-            new RequestLogsCommand(['--cicd', '1'], null),
-            { ...stubbedMethods, getRequestLog: () => errorObj }
-=======
       const [command] = createCloudSdkAPIStub(
         sinon,
         new RequestLogsCommand(['1'], null),
         { ...stubbedMethods, getRequestLog: () => errorObj }
->>>>>>> 2da54884
       );
       try {
         await command.run();
@@ -296,15 +244,6 @@
     });
 
     it('Should catch a throw and print out a error message.', async function () {
-<<<<<<< HEAD
-        const [command] = createCloudSdkAPIStub(
-            sinon,
-            new RequestLogsCommand(['--cicd', '1'], null),
-            {
-                ...stubbedMethods,
-                getRequestLog: stubbedThrowErrorMethod,
-            }
-=======
       const [command] = createCloudSdkAPIStub(
         sinon,
         new RequestLogsCommand(['1'], null),
@@ -312,7 +251,6 @@
           ...stubbedMethods,
           getRequestLog: stubbedThrowErrorMethod,
         }
->>>>>>> 2da54884
       );
       try {
         await command.run();
